"use client";

import { Input } from "@/components/ui/input";

import { useEffect, useRef, useState } from "react";
import styles from "./search.module.css";
import { ScrollArea } from "@/components/ui/scroll-area";
import {
    Card,
    CardContent,
    CardDescription,
    CardFooter,
    CardHeader,
    CardTitle,
} from "@/components/ui/card";
import {
    ArrowLeft,
    ArrowRight,
    FileDashed,
    GithubLogo,
    Lightbulb,
    LinkSimple,
    MagnifyingGlass,
    NoteBlank,
    NotionLogo,
    Eye,
    Trash,
    DotsThreeVertical,
    Waveform,
    Plus,
    Download,
    Brain,
    Check,
} from "@phosphor-icons/react";
import { Button } from "@/components/ui/button";
import Link from "next/link";
import { formatDateTime, useIsMobileWidth } from "../common/utils";
import { SidebarInset, SidebarProvider, SidebarTrigger } from "@/components/ui/sidebar";
import { AppSidebar } from "../components/appSidebar/appSidebar";
import { Separator } from "@/components/ui/separator";
import { KhojLogoType } from "../components/logo/khojLogo";
import { InlineLoading } from "../components/loading/loading";
import {
    Dialog,
    DialogContent,
    DialogDescription,
    DialogHeader,
    DialogTitle,
    DialogTrigger,
} from "@/components/ui/dialog";
import { useToast } from "@/components/ui/use-toast";
import {
    DropdownMenu,
    DropdownMenuContent,
    DropdownMenuItem,
    DropdownMenuTrigger,
} from "@/components/ui/dropdown-menu";
import {
    Pagination,
    PaginationContent,
    PaginationEllipsis,
    PaginationItem,
    PaginationLink,
    PaginationNext,
    PaginationPrevious,
} from "@/components/ui/pagination";

import { uploadDataForIndexing } from "../common/chatFunctions";
import { Progress } from "@/components/ui/progress";
interface AdditionalData {
    file: string;
    source: string;
    compiled: string;
    heading: string;
}

interface SearchResult {
    type: string;
    additional: AdditionalData;
    entry: string;
    score: number;
    "corpus-id": string;
}

interface FileObject {
    file_name: string;
    raw_text: string;
    updated_at: string;
}

function getNoteTypeIcon(source: string) {
    if (source === "notion") {
        return <NotionLogo className="text-muted-foreground" />;
    }
    if (source === "github") {
        return <GithubLogo className="text-muted-foreground" />;
    }
    return <NoteBlank className="text-muted-foreground" />;
}

interface FileCardProps {
    file: FileObject;
    index: number;
    setSelectedFile: (file: string) => void;
    setSelectedFileFullText: (file: string) => void;
    handleDownload: (fileName: string, content: string) => void;
    handleDelete: (fileName: string) => void;
    isDeleting: boolean;
    selectedFileFullText: string | null;
}

function FileCard({ file, setSelectedFile, setSelectedFileFullText, handleDownload, handleDelete, isDeleting, selectedFileFullText }: FileCardProps) {
    return (
        <Card
            className="animate-fade-in-up bg-secondary h-52"
        >
            <CardHeader className="p-2">
                <CardTitle
                    className="flex items-center gap-2 justify-between"
                    title={file.file_name}
                >
                    <Dialog>
                        <DialogTrigger asChild>
                            <div
                                className="text-sm font-medium truncate hover:text-clip hover:whitespace-normal cursor-pointer"
                                onClick={() => {
                                    setSelectedFileFullText(
                                        '',
                                    );
                                    setSelectedFile(
                                        file.file_name,
                                    );
                                }}
                            >
                                {file.file_name
                                    .split("/")
                                    .pop()}
                            </div>
                        </DialogTrigger>
                        <DialogContent>
                            <DialogHeader>
                                <DialogTitle>
                                    <div className="flex items-center gap-2">
                                        {file.file_name
                                            .split("/")
                                            .pop()}
                                        <Button
                                            variant={
                                                "ghost"
                                            }
                                            title="Download as plaintext"
                                            onClick={() =>
                                                handleDownload(
                                                    file.file_name,
                                                    file.raw_text,
                                                )
                                            }
                                        >
                                            <Download className="h-4 w-4" />
                                        </Button>
                                    </div>
                                </DialogTitle>
                            </DialogHeader>
                            <ScrollArea className="h-[50vh]">
                                <p className="whitespace-pre-wrap break-words text-sm font-normal">
                                    {!selectedFileFullText && (
                                        <InlineLoading
                                            className="mt-4"
                                            message={
                                                "Loading"
                                            }
                                            iconClassName="h-5 w-5"
                                        />
                                    )}
                                    {
                                        selectedFileFullText
                                    }
                                </p>
                            </ScrollArea>
                        </DialogContent>
                    </Dialog>
                    <DropdownMenu>
                        <DropdownMenuTrigger>
                            <Button variant={"ghost"}>
                                <DotsThreeVertical className="h-4 w-4" />
                            </Button>
                        </DropdownMenuTrigger>
                        <DropdownMenuContent className="flex flex-col gap-0 w-fit">
                            <DropdownMenuItem className="p-0">
                                <Button
                                    variant={"ghost"}
                                    className="flex items-center gap-2 p-1 text-sm"
                                    onClick={() => {
                                        handleDelete(
                                            file.file_name,
                                        );
                                    }}
                                >
                                    <Trash className="h-4 w-4" />
                                    <span className="text-xs">
                                        {isDeleting
                                            ? "Deleting..."
                                            : "Delete"}
                                    </span>
                                </Button>
                            </DropdownMenuItem>
                        </DropdownMenuContent>
                    </DropdownMenu>
                </CardTitle>
            </CardHeader>
            <CardContent className="p-2">
                <ScrollArea className="h-24 bg-background rounded-lg">
                    <p className="whitespace-pre-wrap break-words text-sm font-normal text-muted-foreground p-2 h-full">
                        {file.raw_text.slice(0, 100)}...
                    </p>
                </ScrollArea>
            </CardContent>
            <CardFooter className="flex justify-end gap-2 p-2">
                <div className="text-muted-foreground text-xs">
                    {formatDateTime(file.updated_at)}
                </div>
            </CardFooter>
        </Card>
    )
}

interface NoteResultProps {
    note: SearchResult;
    setFocusSearchResult: (note: SearchResult) => void;
}

function Note(props: NoteResultProps) {
    const note = props.note;
    const isFileNameURL = (note.additional.file || "").startsWith("http");
    const fileName = isFileNameURL
        ? note.additional.heading
        : note.additional.file.split("/").pop();

    return (
        <Card className="bg-secondary h-full shadow-sm rounded-lg border border-muted mb-4 animate-fade-in-up">
            <CardHeader>
                <CardTitle className="inline-flex gap-2">
                    {getNoteTypeIcon(note.additional.source)}
                    {fileName}
                </CardTitle>
            </CardHeader>
            <CardContent>
                <div className="line-clamp-4 text-muted-foreground">{note.entry}</div>
                <Button
                    onClick={() => props.setFocusSearchResult(note)}
                    variant={"ghost"}
                    className="p-0 mt-2 text-orange-400 hover:bg-inherit"
                >
                    See content
                    <ArrowRight className="inline ml-2" />
                </Button>
            </CardContent>
            {isFileNameURL && (
                <CardFooter>
                    <a
                        href={note.additional.file}
                        target="_blank"
                        className="underline text-sm bg-muted p-1 rounded-lg text-muted-foreground"
                    >
                        <LinkSimple className="inline m-2" />
                        {note.additional.file}
                    </a>
                </CardFooter>
            )}
        </Card>
    );
}

function focusNote(note: SearchResult) {
    const isFileNameURL = (note.additional.file || "").startsWith("http");
    const fileName = isFileNameURL
        ? note.additional.heading
        : note.additional.file.split("/").pop();

    return (
        <Card className="bg-secondary h-full shadow-sm rounded-lg border border-muted mb-4 animate-fade-in-up">
            <CardHeader>
                <CardTitle>{fileName}</CardTitle>
            </CardHeader>
            {isFileNameURL && (
                <CardFooter>
                    <a
                        href={note.additional.file}
                        target="_blank"
                        className="underline text-sm bg-muted p-3 rounded-lg text-muted-foreground flex items-center gap-2"
                    >
                        <LinkSimple className="inline" />
                        {note.additional.file}
                    </a>
                </CardFooter>
            )}
            <CardContent>
                <div className="text-m">{note.entry}</div>
            </CardContent>
        </Card>
    );
}

const UploadFiles: React.FC<{
    setUploadedFiles: (files: string[]) => void;
}> = ({ setUploadedFiles }) => {
    const [isDragAndDropping, setIsDragAndDropping] = useState(false);

    const [warning, setWarning] = useState<string | null>(null);
    const [error, setError] = useState<string | null>(null);
    const [uploading, setUploading] = useState(false);
    const [progressValue, setProgressValue] = useState(0);
    const fileInputRef = useRef<HTMLInputElement>(null);

    useEffect(() => {
        if (!uploading) {
            setProgressValue(0);
            if (!warning && !error) {
                // Force close the dialog by simulating a click on the escape key
                const event = new KeyboardEvent("keydown", { key: "Escape" });
                document.dispatchEvent(event);
            }
        }

        if (uploading) {
            const interval = setInterval(() => {
                setProgressValue((prev) => {
                    const increment = Math.floor(Math.random() * 5) + 1; // Generates a random number between 1 and 5
                    const nextValue = prev + increment;
                    return nextValue < 100 ? nextValue : 100; // Ensures progress does not exceed 100
                });
            }, 800);
            return () => clearInterval(interval);
        }
    }, [uploading]);

    function handleDragOver(event: React.DragEvent<HTMLDivElement>) {
        event.preventDefault();
        setIsDragAndDropping(true);
    }

    function handleDragLeave(event: React.DragEvent<HTMLDivElement>) {
        event.preventDefault();
        setIsDragAndDropping(false);
    }

    function handleDragAndDropFiles(event: React.DragEvent<HTMLDivElement>) {
        event.preventDefault();
        setIsDragAndDropping(false);

        if (!event.dataTransfer.files) return;

        uploadFiles(event.dataTransfer.files);
    }

    function openFileInput() {
        if (fileInputRef && fileInputRef.current) {
            fileInputRef.current.click();
        }
    }

    function handleFileChange(event: React.ChangeEvent<HTMLInputElement>) {
        if (!event.target.files) return;

        uploadFiles(event.target.files);
    }

    function uploadFiles(files: FileList) {
        uploadDataForIndexing(files, setWarning, setUploading, setError, setUploadedFiles);
    }

    return (
        <Dialog>
            <DialogTrigger asChild>
                <Button variant={"secondary"} className="mt-4">
                    <Brain className="h-4 w-4 mr-2" />
                    Add Documents
                </Button>
            </DialogTrigger>
            <DialogContent>
                <DialogHeader>
                    <DialogTitle>Build Your Knowledge Base</DialogTitle>
                    <DialogDescription>
                        Add your files to supercharge Khoj`&apos;`s AI with your knowledge. Get
                        instant, personalized answers powered by your own documents and data.
                    </DialogDescription>
                </DialogHeader>
                <div
                    className={`flex flex-col h-full`}
                    onDragOver={handleDragOver}
                    onDragLeave={handleDragLeave}
                    onDrop={handleDragAndDropFiles}
                    onClick={openFileInput}
                >
                    <input
                        type="file"
                        multiple
                        ref={fileInputRef}
                        style={{ display: "none" }}
                        onChange={handleFileChange}
                    />
                    <div className="flex-none p-4">
                        {uploading && (
                            <Progress
                                indicatorColor="bg-slate-500"
                                className="w-full h-2 rounded-full"
                                value={progressValue}
                            />
                        )}
                    </div>
                    {warning && (
                        <div className="flex-none p-4 border-b rounded-lg">
                            <div className="flex items-center gap-2">
                                <Lightbulb className="h-6 w-6" />
                                <span>{warning}</span>
                            </div>
                            <Button
                                onClick={() => setWarning(null)}
                                className="mt-2"
                                variant={"ghost"}
                            >
                                Dismiss
                            </Button>
                        </div>
                    )}
                    {error && (
                        <div className="flex-none p-4 border-b rounded-lg">
                            <div className="flex items-center gap-2">
                                <Lightbulb className="h-6 w-6" />
                                <span>{error}</span>
                            </div>
                            <Button
                                onClick={() => setError(null)}
                                className="mt-2"
                                variant={"ghost"}
                            >
                                Dismiss
                            </Button>
                        </div>
                    )}
                    <div
                        className={`flex-none p-4 border-b ${isDragAndDropping ? "animate-pulse border-blue-500 bg-blue-500 bg-opacity-25" : "bg-secondary"} rounded-lg`}
                    >
                        <div className="flex items-center justify-center w-full h-32 border-2 border-dashed border-gray-300 rounded-lg">
                            {isDragAndDropping ? (
                                <div className="flex items-center justify-center w-full h-full">
                                    <Waveform className="h-6 w-6 mr-2" />
                                    <span>Drop files to upload</span>
                                </div>
                            ) : (
                                <div className="flex items-center justify-center w-full h-full">
                                    <Plus className="h-6 w-6 mr-2" />
                                    <span>Drag and drop files here</span>
                                </div>
                            )}
                        </div>
                    </div>
                </div>
            </DialogContent>
        </Dialog>
    );
};

export default function Search() {
    const [searchQuery, setSearchQuery] = useState("");
    const [searchResults, setSearchResults] = useState<SearchResult[] | null>(null);
    const [searchResultsLoading, setSearchResultsLoading] = useState(false);
    const [focusSearchResult, setFocusSearchResult] = useState<SearchResult | null>(null);
<<<<<<< HEAD
    const [files, setFiles] = useState<FileObject[]>([]);
    const [error, setError] = useState<string | null>(null);
    const [fileObjectsLoading, setFileObjectsLoading] = useState(true);
    const searchTimeoutRef = useRef<NodeJS.Timeout | null>(null);
    const [selectedFile, setSelectedFile] = useState<string | null>(null);
    const [selectedFileFullText, setSelectedFileFullText] = useState<string | null>(null);
    const [isDeleting, setIsDeleting] = useState(false);
    const [uploadedFiles, setUploadedFiles] = useState<string[]>([]);
    const [pageNumber, setPageNumber] = useState(0);
    const [numPages, setNumPages] = useState(1);

    const { toast } = useToast();

    const isMobileWidth = useIsMobileWidth();
=======
    const [exampleQuery, setExampleQuery] = useState("");
    const [fileSuggestions, setFileSuggestions] = useState<string[]>([]);
    const [allFiles, setAllFiles] = useState<string[]>([]);
    const [showSuggestions, setShowSuggestions] = useState(false);
    const searchTimeoutRef = useRef<NodeJS.Timeout | null>(null);
    const isMobileWidth = useIsMobileWidth();

    useEffect(() => {
        setExampleQuery(
            naturalLanguageSearchQueryExamples[
                Math.floor(Math.random() * naturalLanguageSearchQueryExamples.length)
            ],
        );

        // Load all files once on page load
        fetch('/api/content/computer', {
            method: 'GET',
            headers: {
                'Content-Type': 'application/json',
            },
        })
        .then(response => response.json())
        .then(data => {
            setAllFiles(data);
        })
        .catch(error => {
            console.error('Error loading files:', error);
        });
    }, []);
>>>>>>> b661d2cb

    function getFileSuggestions(query: string) {
        const fileFilterMatch = query.match(/file:([^"\s]*|"[^"]*")?/);
        if (!fileFilterMatch) {
            setFileSuggestions([]);
            setShowSuggestions(false);
            return;
        }

        const filePrefix = fileFilterMatch[1]?.replace(/^"|"$/g, '').trim() || '';
        const filteredSuggestions = allFiles
            .filter(file => file.toLowerCase().includes(filePrefix.toLowerCase()))
            .sort()
            .slice(0, 10);

        setFileSuggestions(filteredSuggestions);
        setShowSuggestions(true);
    }

    function handleSearchInputChange(value: string) {
        setSearchQuery(value);

        // Clear previous search timeout
        if (searchTimeoutRef.current) {
            clearTimeout(searchTimeoutRef.current);
        }

        // Get file suggestions immediately
        getFileSuggestions(value);

        // Debounce search
        if (value.trim()) {
            searchTimeoutRef.current = setTimeout(() => {
                search();
            }, 750);
        }
    }

    function applySuggestion(suggestion: string) {
        // Replace the file: filter with the selected suggestion
        const newQuery = searchQuery.replace(/file:([^"\s]*|"[^"]*")?/, `file:"${suggestion}"`);
        setSearchQuery(newQuery);
        setShowSuggestions(false);
        search();
    }

    function search() {
        if (searchResultsLoading || !searchQuery.trim()) return;

        setSearchResultsLoading(true);

        const apiUrl = `/api/search?q=${encodeURIComponent(searchQuery)}&client=web`;
        fetch(apiUrl, {
            method: "GET",
            headers: {
                "Content-Type": "application/json",
            },
        })
            .then((response) => response.json())
            .then((data) => {
                setSearchResults(data);
                setSearchResultsLoading(false);
            })
            .catch((error) => {
                console.error("Error:", error);
            });
    }

<<<<<<< HEAD
    const fetchFiles = async (currentPageNumber: number) => {
        try {
            const url = `api/content/all?page=${currentPageNumber}`;
            const response = await fetch(url);
            if (!response.ok) throw new Error("Failed to fetch files");

            const filesData = await response.json();
            const filesList = filesData.files;
            const totalPages = filesData.num_pages;

            setNumPages(totalPages);

            if (Array.isArray(filesList)) {
                setFiles(filesList.toSorted());
            }

        } catch (error) {
            setError("Failed to load files");
            console.error("Error fetching files:", error);
        } finally {
            setFileObjectsLoading(false);
        }
    };

    useEffect(() => {
        fetchFiles(pageNumber);
    }, [pageNumber]);

    const fetchSpecificFile = async (fileName: string) => {
        try {
            const response = await fetch(`/api/content/file?file_name=${fileName}`);
            if (!response.ok) throw new Error("Failed to fetch file");

            const file = await response.json();
            setSelectedFileFullText(file.raw_text);
        } catch (error) {
            setError("Failed to load file");
            console.error("Error fetching file:", error);
        }
    };

    const handleDownload = (fileName: string, content: string) => {
        const blob = new Blob([content], { type: "text/plain" });
        const url = window.URL.createObjectURL(blob);
        const a = document.createElement("a");
        a.href = url;
        a.download = `${fileName.split("/").pop()}.txt`;
        document.body.appendChild(a);
        a.click();
        document.body.removeChild(a);
        window.URL.revokeObjectURL(url);
    };

    useEffect(() => {
        if (!searchQuery.trim()) {
            setSearchResults(null);
            return;
        }

        setFocusSearchResult(null);

        if (searchTimeoutRef.current) {
            clearTimeout(searchTimeoutRef.current);
        }

        if (searchQuery.trim()) {
            searchTimeoutRef.current = setTimeout(() => {
                search();
            }, 750); // 1000 milliseconds = 1 second
        }

        return () => {
            if (searchTimeoutRef.current) {
                clearTimeout(searchTimeoutRef.current);
            }
        };
    }, [searchQuery]);

    useEffect(() => {
        if (selectedFile) {
            fetchSpecificFile(selectedFile);
        }
    }, [selectedFile]);

    useEffect(() => {
        fetchFiles(pageNumber);
    }, []);

    useEffect(() => {
        if (uploadedFiles.length > 0) {
            setPageNumber(0);
            fetchFiles(0);
        }
    }, [uploadedFiles]);

    const handleDelete = async (fileName: string) => {
        setIsDeleting(true);
        try {
            const response = await fetch(`/api/content/file?filename=${fileName}`, {
                method: "DELETE",
            });
            if (!response.ok) throw new Error("Failed to delete file");
            toast({
                title: "File deleted",
                description: `File ${fileName} has been deleted`,
                variant: "default",
            });

            // Refresh files list
            setPageNumber(0);
            fetchFiles(0);
        } catch (error) {
            toast({
                title: "Error deleting file",
                description: `Failed to delete file ${fileName}`,
                variant: "destructive",
            });
        } finally {
            setIsDeleting(false);
        }
    };

=======
>>>>>>> b661d2cb
    return (
        <SidebarProvider>
            <AppSidebar conversationId={""} />
            <SidebarInset>
                <header className="flex h-16 shrink-0 items-center gap-2 border-b px-4">
                    <SidebarTrigger className="-ml-1" />
                    <Separator orientation="vertical" className="mr-2 h-4" />
                    {isMobileWidth ? (
                        <a className="p-0 no-underline" href="/">
                            <KhojLogoType className="h-auto w-16" />
                        </a>
                    ) : (
                        <h2 className="text-lg">Search Your Knowledge Base</h2>
                    )}
                </header>
                <div>
                    <div className={`${styles.searchLayout}`}>
                        <div className="md:w-5/6 sm:w-full mx-auto pt-6 md:pt-8">
                            <div className="p-4 w-full mx-auto">
                                <div className="flex justify-between items-center border-2 border-muted p-1 gap-1 rounded-lg">
<<<<<<< HEAD
                                    <Input
                                        autoFocus={true}
                                        className="border-none pl-4 focus-visible:ring-transparent focus-visible:ring-offset-transparent"
                                        onChange={(e) => setSearchQuery(e.currentTarget.value)}
                                        onKeyDown={(e) => e.key === "Enter" && search()}
                                        value={searchQuery}
                                        type="search"
                                        placeholder="Search Documents"
                                    />
                                    <Button
                                        className="px-2 gap-2 inline-flex rounded-none items-center border-l border-gray-300 hover:text-gray-500"
                                        variant={"ghost"}
=======
                                    <div className="relative flex-1">
                                        <Input
                                            autoFocus={true}
                                            className="border-none pl-4"
                                            onChange={(e) => handleSearchInputChange(e.currentTarget.value)}
                                            onKeyDown={(e) => {
                                                if (e.key === "Enter") {
                                                    if (showSuggestions && fileSuggestions.length > 0) {
                                                        applySuggestion(fileSuggestions[0]);
                                                    } else {
                                                        search();
                                                    }
                                                }
                                            }}
                                            type="search"
                                            placeholder="Search Documents (type 'file:' for file suggestions)"
                                            value={searchQuery}
                                        />
                                        {showSuggestions && fileSuggestions.length > 0 && (
                                            <div className="absolute z-10 w-full mt-1 bg-background border rounded-md shadow-lg">
                                                {fileSuggestions.map((suggestion, index) => (
                                                    <div
                                                        key={index}
                                                        className="px-4 py-2 hover:bg-muted cursor-pointer"
                                                        onClick={() => applySuggestion(suggestion)}
                                                    >
                                                        {suggestion}
                                                    </div>
                                                ))}
                                            </div>
                                        )}
                                    </div>
                                    <button
                                        className="px-2 gap-2 inline-flex items-center rounded border-l border-gray-300 hover:text-gray-500"
>>>>>>> b661d2cb
                                        onClick={() => search()}
                                    >
                                        <MagnifyingGlass className="h-4 w-4" />
                                        <span>Find</span>
                                    </Button>
                                </div>
                                {searchResults === null && (
                                    <UploadFiles setUploadedFiles={setUploadedFiles} />
                                )}
                                {searchResultsLoading && (
                                    <div className="mt-4 flex items-center justify-center">
                                        <InlineLoading
                                            className="mt-4"
                                            message={"Searching"}
                                            iconClassName="h-5 w-5"
                                        />
                                    </div>
                                )}
                                {focusSearchResult && (
                                    <div className="mt-4">
                                        <Button
                                            onClick={() => setFocusSearchResult(null)}
                                            className="mb-4"
                                            variant={"outline"}
                                        >
                                            <ArrowLeft className="inline mr-2" />
                                            Back
                                        </Button>
                                        {focusNote(focusSearchResult)}
                                    </div>
                                )}
                                {!focusSearchResult &&
                                    !searchResultsLoading &&
                                    searchResults &&
                                    searchResults.length > 0 && (
                                        <div className="mt-4 max-w-[92vw] break-all">
                                            <Button
                                                onClick={() => setSearchQuery("")}
                                                className="mb-4"
                                                variant={"outline"}
                                            >
                                                <ArrowLeft className="inline mr-2" />
                                                See All
                                            </Button>
                                            <ScrollArea className="h-[80vh]">
                                                {searchResults.map((result, index) => {
                                                    return (
                                                        <Note
                                                            key={result["corpus-id"]}
                                                            note={result}
                                                            setFocusSearchResult={
                                                                setFocusSearchResult
                                                            }
                                                        />
                                                    );
                                                })}
                                            </ScrollArea>
                                        </div>
                                    )}
                                {!searchResultsLoading &&
                                    searchResults === null &&
                                    !searchQuery.trim() && (
                                        <div className="w-full mt-4">
                                            {fileObjectsLoading && (
                                                <div className="mt-4 flex items-center justify-center">
                                                    <InlineLoading
                                                        className="mt-4"
                                                        message={"Loading"}
                                                        iconClassName="h-5 w-5"
                                                    />
                                                </div>
                                            )}
                                            {error && <div className="text-red-500">{error}</div>}

                                            <div className="grid grid-cols-1 md:grid-cols-2 lg:grid-cols-3 gap-4">
                                                {files.map((file, index) => (
                                                    <FileCard
                                                        key={index}
                                                        file={file}
                                                        index={index}
                                                        setSelectedFile={setSelectedFile}
                                                        setSelectedFileFullText={setSelectedFileFullText}
                                                        handleDownload={handleDownload}
                                                        handleDelete={handleDelete}
                                                        isDeleting={isDeleting}
                                                        selectedFileFullText={selectedFileFullText}
                                                    />
                                                ))}
                                            </div>

                                            <Pagination>
                                                <PaginationContent>
                                                    {/* Show prev button if not on first page */}
                                                    {pageNumber > 0 && (
                                                        <PaginationItem className="list-none">
                                                            <PaginationPrevious onClick={() => setPageNumber(pageNumber - 1)} />
                                                        </PaginationItem>
                                                    )}

                                                    {/* Show first page if not on first two pages */}
                                                    {pageNumber > 1 && (
                                                        <PaginationItem className="list-none">
                                                            <PaginationLink onClick={() => setPageNumber(0)}>1</PaginationLink>
                                                        </PaginationItem>
                                                    )}

                                                    {/* Show ellipsis if there's a gap */}
                                                    {pageNumber > 2 && (
                                                        <PaginationItem className="list-none">
                                                            <PaginationEllipsis />
                                                        </PaginationItem>
                                                    )}

                                                    {/* Show previous page if not on first page */}
                                                    {pageNumber > 0 && (
                                                        <PaginationItem className="list-none">
                                                            <PaginationLink onClick={() => setPageNumber(pageNumber - 1)}>{pageNumber}</PaginationLink>
                                                        </PaginationItem>
                                                    )}

                                                    {/* Current page */}
                                                    <PaginationItem className="list-none">
                                                        <PaginationLink isActive>{pageNumber + 1}</PaginationLink>
                                                    </PaginationItem>

                                                    {/* Show next page if not on last page */}
                                                    {pageNumber < numPages - 1 && (
                                                        <PaginationItem className="list-none">
                                                            <PaginationLink onClick={() => setPageNumber(pageNumber + 1)}>{pageNumber + 2}</PaginationLink>
                                                        </PaginationItem>
                                                    )}

                                                    {/* Show ellipsis if there's a gap before last page */}
                                                    {pageNumber < numPages - 3 && (
                                                        <PaginationItem className="list-none">
                                                            <PaginationEllipsis />
                                                        </PaginationItem>
                                                    )}

                                                    {/* Show last page if not on last two pages */}
                                                    {pageNumber < numPages - 2 && (
                                                        <PaginationItem className="list-none">
                                                            <PaginationLink onClick={() => setPageNumber(numPages - 1)}>{numPages}</PaginationLink>
                                                        </PaginationItem>
                                                    )}

                                                    {/* Show next button if not on last page */}
                                                    {pageNumber < numPages - 1 && (
                                                        <PaginationItem className="list-none">
                                                            <PaginationNext onClick={() => setPageNumber(pageNumber + 1)} />
                                                        </PaginationItem>
                                                    )}
                                                </PaginationContent>
                                            </Pagination>

                                        </div>
                                    )}
                                {searchResults && searchResults.length === 0 && (
                                    <Card className="flex flex-col items-center justify-center border-none shadow-none">
                                        <CardHeader className="flex flex-col items-center justify-center">
                                            <CardDescription className="border-muted-foreground border w-fit rounded-lg mb-2 text-center text-lg p-4">
                                                <FileDashed
                                                    weight="fill"
                                                    className="text-muted-foreground h-10 w-10"
                                                />
                                            </CardDescription>
                                            <CardTitle className="text-center">
                                                No documents found
                                            </CardTitle>
                                        </CardHeader>
                                        <CardContent>
                                            <div className="text-muted-foreground items-center justify-center text-center flex">
                                                To use search, upload your docs to your account.
                                            </div>
                                            <Link
                                                href="https://docs.khoj.dev/data-sources/share_your_data"
                                                className="no-underline"
                                            >
                                                <div className="mt-4 text-center text-secondary-foreground bg-secondary w-fit m-auto p-2 rounded-lg">
                                                    Learn More
                                                </div>
                                            </Link>
                                        </CardContent>
                                    </Card>
                                )}
                            </div>
                        </div>
                    </div>
                </div>
            </SidebarInset>
        </SidebarProvider>
    );
}<|MERGE_RESOLUTION|>--- conflicted
+++ resolved
@@ -466,10 +466,12 @@
     const [searchResults, setSearchResults] = useState<SearchResult[] | null>(null);
     const [searchResultsLoading, setSearchResultsLoading] = useState(false);
     const [focusSearchResult, setFocusSearchResult] = useState<SearchResult | null>(null);
-<<<<<<< HEAD
     const [files, setFiles] = useState<FileObject[]>([]);
     const [error, setError] = useState<string | null>(null);
     const [fileObjectsLoading, setFileObjectsLoading] = useState(true);
+    const [fileSuggestions, setFileSuggestions] = useState<string[]>([]);
+    const [allFiles, setAllFiles] = useState<string[]>([]);
+    const [showSuggestions, setShowSuggestions] = useState(false);
     const searchTimeoutRef = useRef<NodeJS.Timeout | null>(null);
     const [selectedFile, setSelectedFile] = useState<string | null>(null);
     const [selectedFileFullText, setSelectedFileFullText] = useState<string | null>(null);
@@ -481,21 +483,8 @@
     const { toast } = useToast();
 
     const isMobileWidth = useIsMobileWidth();
-=======
-    const [exampleQuery, setExampleQuery] = useState("");
-    const [fileSuggestions, setFileSuggestions] = useState<string[]>([]);
-    const [allFiles, setAllFiles] = useState<string[]>([]);
-    const [showSuggestions, setShowSuggestions] = useState(false);
-    const searchTimeoutRef = useRef<NodeJS.Timeout | null>(null);
-    const isMobileWidth = useIsMobileWidth();
 
     useEffect(() => {
-        setExampleQuery(
-            naturalLanguageSearchQueryExamples[
-                Math.floor(Math.random() * naturalLanguageSearchQueryExamples.length)
-            ],
-        );
-
         // Load all files once on page load
         fetch('/api/content/computer', {
             method: 'GET',
@@ -503,15 +492,14 @@
                 'Content-Type': 'application/json',
             },
         })
-        .then(response => response.json())
-        .then(data => {
-            setAllFiles(data);
-        })
-        .catch(error => {
-            console.error('Error loading files:', error);
-        });
+            .then(response => response.json())
+            .then(data => {
+                setAllFiles(data);
+            })
+            .catch(error => {
+                console.error('Error loading files:', error);
+            });
     }, []);
->>>>>>> b661d2cb
 
     function getFileSuggestions(query: string) {
         const fileFilterMatch = query.match(/file:([^"\s]*|"[^"]*")?/);
@@ -533,6 +521,12 @@
 
     function handleSearchInputChange(value: string) {
         setSearchQuery(value);
+
+        if (!value.trim()) {
+            setSearchResults(null);
+            setShowSuggestions(false);
+            return;
+        }
 
         // Clear previous search timeout
         if (searchTimeoutRef.current) {
@@ -580,7 +574,6 @@
             });
     }
 
-<<<<<<< HEAD
     const fetchFiles = async (currentPageNumber: number) => {
         try {
             const url = `api/content/all?page=${currentPageNumber}`;
@@ -633,31 +626,6 @@
         document.body.removeChild(a);
         window.URL.revokeObjectURL(url);
     };
-
-    useEffect(() => {
-        if (!searchQuery.trim()) {
-            setSearchResults(null);
-            return;
-        }
-
-        setFocusSearchResult(null);
-
-        if (searchTimeoutRef.current) {
-            clearTimeout(searchTimeoutRef.current);
-        }
-
-        if (searchQuery.trim()) {
-            searchTimeoutRef.current = setTimeout(() => {
-                search();
-            }, 750); // 1000 milliseconds = 1 second
-        }
-
-        return () => {
-            if (searchTimeoutRef.current) {
-                clearTimeout(searchTimeoutRef.current);
-            }
-        };
-    }, [searchQuery]);
 
     useEffect(() => {
         if (selectedFile) {
@@ -703,8 +671,6 @@
         }
     };
 
-=======
->>>>>>> b661d2cb
     return (
         <SidebarProvider>
             <AppSidebar conversationId={""} />
@@ -725,24 +691,10 @@
                         <div className="md:w-5/6 sm:w-full mx-auto pt-6 md:pt-8">
                             <div className="p-4 w-full mx-auto">
                                 <div className="flex justify-between items-center border-2 border-muted p-1 gap-1 rounded-lg">
-<<<<<<< HEAD
-                                    <Input
-                                        autoFocus={true}
-                                        className="border-none pl-4 focus-visible:ring-transparent focus-visible:ring-offset-transparent"
-                                        onChange={(e) => setSearchQuery(e.currentTarget.value)}
-                                        onKeyDown={(e) => e.key === "Enter" && search()}
-                                        value={searchQuery}
-                                        type="search"
-                                        placeholder="Search Documents"
-                                    />
-                                    <Button
-                                        className="px-2 gap-2 inline-flex rounded-none items-center border-l border-gray-300 hover:text-gray-500"
-                                        variant={"ghost"}
-=======
                                     <div className="relative flex-1">
                                         <Input
                                             autoFocus={true}
-                                            className="border-none pl-4"
+                                            className="border-none pl-4 focus-visible:ring-transparent focus-visible:ring-offset-transparent"
                                             onChange={(e) => handleSearchInputChange(e.currentTarget.value)}
                                             onKeyDown={(e) => {
                                                 if (e.key === "Enter") {
@@ -771,9 +723,9 @@
                                             </div>
                                         )}
                                     </div>
-                                    <button
-                                        className="px-2 gap-2 inline-flex items-center rounded border-l border-gray-300 hover:text-gray-500"
->>>>>>> b661d2cb
+                                    <Button
+                                        className="px-2 gap-2 inline-flex rounded-none items-center border-l border-gray-300 hover:text-gray-500"
+                                        variant={"ghost"}
                                         onClick={() => search()}
                                     >
                                         <MagnifyingGlass className="h-4 w-4" />
@@ -811,7 +763,7 @@
                                     searchResults.length > 0 && (
                                         <div className="mt-4 max-w-[92vw] break-all">
                                             <Button
-                                                onClick={() => setSearchQuery("")}
+                                                onClick={() => handleSearchInputChange("")}
                                                 className="mb-4"
                                                 variant={"outline"}
                                             >
