--- conflicted
+++ resolved
@@ -498,18 +498,14 @@
         elif title:
             return await Conversation.objects.filter(user=user, client=client_application, title=title).afirst()
         else:
-<<<<<<< HEAD
             conversation = Conversation.objects.filter(user=user, client=client_application).order_by("-updated_at")
 
         if await conversation.aexists():
             return await conversation.prefetch_related("agent").afirst()
 
-        return await Conversation.objects.acreate(user=user, client=client_application, slug=slug)
-=======
-            return await (
-                Conversation.objects.filter(user=user, client=client_application).order_by("-updated_at").afirst()
-            ) or await Conversation.objects.acreate(user=user, client=client_application)
->>>>>>> 7416ca9a
+        return await (
+            Conversation.objects.filter(user=user, client=client_application).order_by("-updated_at").afirst()
+        ) or await Conversation.objects.acreate(user=user, client=client_application)
 
     @staticmethod
     async def adelete_conversation_by_user(
