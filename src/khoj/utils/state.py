# Standard Packages
import threading
from typing import List, Dict
from collections import defaultdict

# External Packages
import torch
from pathlib import Path

# Internal Packages
from khoj.utils import config as utils_config
from khoj.utils.config import ContentIndex, SearchModels, GPT4AllProcessorModel
from khoj.utils.helpers import LRU, get_device
from khoj.utils.rawconfig import FullConfig
from khoj.processor.embeddings import EmbeddingsModel, CrossEncoderModel

# Application Global State
config = FullConfig()
search_models = SearchModels()
embeddings_model = EmbeddingsModel()
cross_encoder_model = CrossEncoderModel()
content_index = ContentIndex()
gpt4all_processor_config: GPT4AllProcessorModel = None
config_file: Path = None
verbose: int = 0
host: str = None
port: int = None
cli_args: List[str] = None
query_cache: Dict[str, LRU] = defaultdict(LRU)
config_lock = threading.Lock()
chat_lock = threading.Lock()
SearchType = utils_config.SearchType
telemetry: List[Dict[str, str]] = []
demo: bool = False
khoj_version: str = None
<<<<<<< HEAD
anonymous_mode: bool = False
device = get_device()
=======
chat_on_gpu: bool = True


if torch.cuda.is_available():
    # Use CUDA GPU
    device = torch.device("cuda:0")
elif version.parse(torch.__version__) >= version.parse("1.13.0.dev") and torch.backends.mps.is_available():
    # Use Apple M1 Metal Acceleration
    device = torch.device("mps")
else:
    device = torch.device("cpu")
>>>>>>> 354605e7
<|MERGE_RESOLUTION|>--- conflicted
+++ resolved
@@ -33,19 +33,6 @@
 telemetry: List[Dict[str, str]] = []
 demo: bool = False
 khoj_version: str = None
-<<<<<<< HEAD
-anonymous_mode: bool = False
 device = get_device()
-=======
 chat_on_gpu: bool = True
-
-
-if torch.cuda.is_available():
-    # Use CUDA GPU
-    device = torch.device("cuda:0")
-elif version.parse(torch.__version__) >= version.parse("1.13.0.dev") and torch.backends.mps.is_available():
-    # Use Apple M1 Metal Acceleration
-    device = torch.device("mps")
-else:
-    device = torch.device("cpu")
->>>>>>> 354605e7
+anonymous_mode: bool = False