--- conflicted
+++ resolved
@@ -159,10 +159,6 @@
     # Initialize Variables
     assert loaded_model is None or isinstance(loaded_model, Llama), "loaded_model must be of type Llama, if configured"
     offline_chat_model = loaded_model or download_model(model, max_tokens=max_prompt_size)
-<<<<<<< HEAD
-    compiled_references = "\n\n".join({f"# File: {item['file']}\n## {item['compiled']}\n" for item in references})
-=======
->>>>>>> 1c920273
     tracer["chat_model"] = model
 
     compiled_references = "\n\n".join({f"# File: {item['file']}\n## {item['compiled']}\n" for item in references})
