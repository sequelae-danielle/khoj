--- conflicted
+++ resolved
@@ -79,9 +79,7 @@
     """.strip()
 )
 
-<<<<<<< HEAD
-=======
-custom_system_prompt_message_gpt4all = PromptTemplate.from_template(
+custom_system_prompt_offline_chat = PromptTemplate.from_template(
     """
 You are {name}, a personal agent on Khoj.
 - Use your general knowledge and past conversation with the user as context to inform your responses.
@@ -95,41 +93,6 @@
     """.strip()
 )
 
-system_prompt_message_extract_questions_gpt4all = f"""You are Khoj, a kind and intelligent personal assistant. When the user asks you a question, you ask follow-up questions to clarify the necessary information you need in order to answer from the user's perspective.
-- Write the question as if you can search for the answer on the user's personal notes.
-- Try to be as specific as possible. Instead of saying "they" or "it" or "he", use the name of the person or thing you are referring to. For example, instead of saying "Which store did they go to?", say "Which store did Alice and Bob go to?".
-- Add as much context from the previous questions and notes as required into your search queries.
-- Provide search queries as a list of questions
-What follow-up questions, if any, will you need to ask to answer the user's question?
-"""
-
-system_prompt_gpt4all = PromptTemplate.from_template(
-    """
-<s>[INST] <<SYS>>
-{message}
-<</SYS>>Hi there! [/INST] Hello! How can I help you today? </s>"""
-)
-
-system_prompt_extract_questions_gpt4all = PromptTemplate.from_template(
-    """
-<s>[INST] <<SYS>>
-{message}
-<</SYS>>[/INST]</s>"""
-)
-
-user_message_gpt4all = PromptTemplate.from_template(
-    """
-<s>[INST] {message} [/INST]
-""".strip()
-)
-
-khoj_message_gpt4all = PromptTemplate.from_template(
-    """
-{message}</s>
-""".strip()
-)
-
->>>>>>> 4f65dde2
 ## Notes Conversation
 ## --
 notes_conversation = PromptTemplate.from_template(
