--- conflicted
+++ resolved
@@ -783,10 +783,6 @@
                 image_count += 1
             elif isinstance(part, dict) and part.get("type") == "text":
                 message_content_parts.append(part["text"])
-<<<<<<< HEAD
-            elif isinstance(part, dict):
-                message_content_parts.append(json.dumps(part))
-=======
             elif isinstance(part, dict) and hasattr(part, "model_dump"):
                 message_content_parts.append(json.dumps(part.model_dump()))
             elif isinstance(part, dict) and hasattr(part, "__dict__"):
@@ -798,7 +794,6 @@
                 except (TypeError, ValueError) as e:
                     logger.warning(f"Failed to serialize part {part} to JSON: {e}. Skipping.")
                     image_count += 1  # Treat as an image/binary if serialization fails
->>>>>>> f343a92b
             elif isinstance(part, str):
                 message_content_parts.append(part)
             else:
